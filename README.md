[![MseeP.ai Security Assessment Badge](https://mseep.net/pr/delorenj-mcp-server-trello-badge.png)](https://mseep.ai/app/delorenj-mcp-server-trello)

# MCP Server Trello
[![smithery badge](https://smithery.ai/badge/@modelcontextprotocol/mcp-server-trello)](https://smithery.ai/server/@modelcontextprotocol/mcp-server-trello)

A Model Context Protocol (MCP) server that provides tools for interacting with Trello boards. This server enables seamless integration with Trello's API while handling rate limiting, type safety, and error handling automatically.

<a href="https://glama.ai/mcp/servers/klqkamy7wt"><img width="380" height="200" src="https://glama.ai/mcp/servers/klqkamy7wt/badge" alt="Server Trello MCP server" /></a>

## Changelog

### 0.3.0

<<<<<<< HEAD
- Added multi-board support - all methods now accept optional `boardId` parameter (thanks @blackoutnet!)
- `TRELLO_BOARD_ID` environment variable is now optional and serves as default board
- Added `list_boards` method to retrieve all accessible Trello boards
- Improved error handling with MCP-specific error types
- Full backward compatibility maintained

### 0.2.1

- Added `attach_image_to_card` method to attach image URLs to Trello cards

### 0.1.2
=======
- Added board and workspace management capabilities:
  - `list_boards` - List all boards the user has access to
  - `set_active_board` - Set the active board for future operations
  - `list_workspaces` - List all workspaces the user has access to
  - `set_active_workspace` - Set the active workspace for future operations
  - `list_boards_in_workspace` - List all boards in a specific workspace
  - `get_active_board_info` - Get information about the currently active board
- Added persistent configuration storage to remember active board/workspace
- Improved error handling for all new operations

### 0.2.1

- Added detailed JSDoc comments to rate limiter functions
- Improved error handling for image attachment functionality
- Updated documentation for attach_image_to_card tool
>>>>>>> 6319b2fd

### 0.2.0

- Added `attach_image_to_card` tool to attach images to cards from URLs
- Added Docker support with multi-stage build
- Improved security by moving environment variables to `.env`
- Added Docker Compose configuration
- Added `.env.template` for easier setup

### 0.1.1

- Added `move_card` tool to move cards between lists
- Improved documentation

### 0.1.0

- Initial release with basic Trello board management features

## Features

- **Full Trello Board Integration**: Interact with cards, lists, and board activities
- **Built-in Rate Limiting**: Respects Trello's API limits (300 requests/10s per API key, 100 requests/10s per token)
- **Type-Safe Implementation**: Written in TypeScript with comprehensive type definitions
- **Input Validation**: Robust validation for all API inputs
- **Error Handling**: Graceful error handling with informative messages
- **Dynamic Board Selection**: Switch between boards and workspaces without restarting

## Installation

### Docker Installation (Recommended)

The easiest way to run the server is using Docker:

1. Clone the repository:
```bash
git clone https://github.com/delorenj/mcp-server-trello
cd mcp-server-trello
```

2. Copy the environment template and fill in your Trello credentials:
```bash
cp .env.template .env
```

3. Build and run with Docker Compose:
```bash
docker compose up --build
```

### Installing via Smithery

To install Trello Server for Claude Desktop automatically via [Smithery](https://smithery.ai/server/@modelcontextprotocol/mcp-server-trello):

```bash
npx -y @smithery/cli install @modelcontextprotocol/mcp-server-trello --client claude
```

### Manual Installation
```bash
npm install @delorenj/mcp-server-trello
```

## Configuration

### Environment Variables

The server can be configured using environment variables. Create a `.env` file in the root directory with the following variables:

```env
# Required: Your Trello API credentials
TRELLO_API_KEY=your-api-key
TRELLO_TOKEN=your-token
<<<<<<< HEAD
TRELLO_BOARD_ID=your-board-id  # Optional - serves as default board
=======

# Required: Initial board ID (can be changed later using set_active_board)
TRELLO_BOARD_ID=your-board-id

# Optional: Initial workspace ID (can be changed later using set_active_workspace)
TRELLO_WORKSPACE_ID=your-workspace-id
>>>>>>> 6319b2fd
```

You can get these values from:
- API Key: https://trello.com/app-key
- Token: Generate using your API key
<<<<<<< HEAD
- Board ID (optional): Found in the board URL - if set, will be used as default for all operations

**Note**: With version 0.3.0+, you can work with multiple boards by either:
- Omitting `TRELLO_BOARD_ID` and providing `boardId` in each API call
- Setting `TRELLO_BOARD_ID` as default and optionally overriding with `boardId` parameter
=======
- Board ID: Found in the board URL (e.g., https://trello.com/b/BOARD_ID/board-name)
- Workspace ID: Found in workspace settings or using `list_workspaces` tool

### Board and Workspace Management

Starting with version 0.3.0, the MCP server supports dynamic board and workspace selection:

- The `TRELLO_BOARD_ID` in your `.env` file is used as the initial board ID when the server starts
- You can change the active board at any time using the `set_active_board` tool
- The selected board persists between server restarts (stored in `~/.trello-mcp/config.json`)
- Similarly, you can set and persist an active workspace using `set_active_workspace`

This allows you to work with multiple boards and workspaces without restarting the server or changing environment variables.

#### Example Workflow

1. Start by listing available boards:
```typescript
{
  name: 'list_boards',
  arguments: {}
}
```

2. Set your active board:
```typescript
{
  name: 'set_active_board',
  arguments: {
    boardId: "abc123"  // ID from list_boards response
  }
}
```

3. List workspaces if needed:
```typescript
{
  name: 'list_workspaces',
  arguments: {}
}
```

4. Set active workspace if needed:
```typescript
{
  name: 'set_active_workspace',
  arguments: {
    workspaceId: "xyz789"  // ID from list_workspaces response
  }
}
```

5. Check current active board info:
```typescript
{
  name: 'get_active_board_info',
  arguments: {}
}
```
>>>>>>> 6319b2fd

## Available Tools

### get_cards_by_list_id

Fetch all cards from a specific list.

```typescript
{
  name: 'get_cards_by_list_id',
  arguments: {
    listId: string  // ID of the Trello list
  }
}
```

### get_lists

Retrieve all lists from the currently active board.

```typescript
{
  name: 'get_lists',
  arguments: {}
}
```

### get_recent_activity

Fetch recent activity on the currently active board.

```typescript
{
  name: 'get_recent_activity',
  arguments: {
    limit?: number  // Optional: Number of activities to fetch (default: 10)
  }
}
```

### add_card_to_list

Add a new card to a specified list.

```typescript
{
  name: 'add_card_to_list',
  arguments: {
    listId: string,       // ID of the list to add the card to
    name: string,         // Name of the card
    description?: string, // Optional: Description of the card
    dueDate?: string,    // Optional: Due date (ISO 8601 format)
    labels?: string[]    // Optional: Array of label IDs
  }
}
```

### update_card_details

Update an existing card's details.

```typescript
{
  name: 'update_card_details',
  arguments: {
    cardId: string,       // ID of the card to update
    name?: string,        // Optional: New name for the card
    description?: string, // Optional: New description
    dueDate?: string,    // Optional: New due date (ISO 8601 format)
    labels?: string[]    // Optional: New array of label IDs
  }
}
```

### archive_card

Send a card to the archive.

```typescript
{
  name: 'archive_card',
  arguments: {
    cardId: string  // ID of the card to archive
  }
}
```

### add_list_to_board

Add a new list to the currently active board.

```typescript
{
  name: 'add_list_to_board',
  arguments: {
    name: string  // Name of the new list
  }
}
```

### archive_list

Send a list to the archive.

```typescript
{
  name: 'archive_list',
  arguments: {
    listId: string  // ID of the list to archive
  }
}
```

### get_my_cards

Fetch all cards assigned to the current user.

```typescript
{
  name: 'get_my_cards',
  arguments: {}
}
```

### move_card

Move a card to a different list.

```typescript
{
  name: 'move_card',
  arguments: {
    boardId?: string,  // Optional: ID of the target board (uses default if not provided)
    cardId: string,    // ID of the card to move
    listId: string     // ID of the target list
  }
}
```

<<<<<<< HEAD
### list_boards

Retrieve all Trello boards accessible by the user.
=======
### attach_image_to_card

Attach an image to a card directly from a URL.

```typescript
{
  name: 'attach_image_to_card',
  arguments: {
    cardId: string,  // ID of the card to attach the image to
    imageUrl: string, // URL of the image to attach
    name?: string    // Optional: Name for the attachment (defaults to "Image Attachment")
  }
}
```

### list_boards

List all boards the user has access to.
>>>>>>> 6319b2fd

```typescript
{
  name: 'list_boards',
  arguments: {}
}
```

<<<<<<< HEAD
=======
### set_active_board

Set the active board for future operations.

```typescript
{
  name: 'set_active_board',
  arguments: {
    boardId: string  // ID of the board to set as active
  }
}
```

### list_workspaces

List all workspaces the user has access to.

```typescript
{
  name: 'list_workspaces',
  arguments: {}
}
```

### set_active_workspace

Set the active workspace for future operations.

```typescript
{
  name: 'set_active_workspace',
  arguments: {
    workspaceId: string  // ID of the workspace to set as active
  }
}
```

### list_boards_in_workspace

List all boards in a specific workspace.

```typescript
{
  name: 'list_boards_in_workspace',
  arguments: {
    workspaceId: string  // ID of the workspace to list boards from
  }
}
```

### get_active_board_info

Get information about the currently active board.

```typescript
{
  name: 'get_active_board_info',
  arguments: {}
}
```

>>>>>>> 6319b2fd
## Rate Limiting

The server implements a token bucket algorithm for rate limiting to comply with Trello's API limits:

- 300 requests per 10 seconds per API key
- 100 requests per 10 seconds per token

Rate limiting is handled automatically, and requests will be queued if limits are reached.

## Error Handling

The server provides detailed error messages for various scenarios:

- Invalid input parameters
- Rate limit exceeded
- API authentication errors
- Network issues
- Invalid board/list/card IDs

## Development

### Prerequisites

- Node.js 16 or higher
- npm or yarn

### Setup

1. Clone the repository

```bash
git clone https://github.com/delorenj/mcp-server-trello
cd mcp-server-trello
```

2. Install dependencies

```bash
npm install
```

3. Build the project

```bash
npm run build
```


## Running evals

The evals package loads an mcp client that then runs the index.ts file, so there is no need to rebuild between tests. You can load environment variables by prefixing the npx command. Full documentation can be found [here](https://www.mcpevals.io/docs).

```bash
OPENAI_API_KEY=your-key  npx mcp-eval src/evals/evals.ts src/index.ts
```
## Contributing

Contributions are welcome!

## License

This project is licensed under the MIT License - see the [LICENSE](LICENSE) file for details.

## Acknowledgments

- Built with the [Model Context Protocol SDK](https://github.com/modelcontextprotocol/sdk)
- Uses the [Trello REST API](https://developer.atlassian.com/cloud/trello/rest/)<|MERGE_RESOLUTION|>--- conflicted
+++ resolved
@@ -11,19 +11,8 @@
 
 ### 0.3.0
 
-<<<<<<< HEAD
 - Added multi-board support - all methods now accept optional `boardId` parameter (thanks @blackoutnet!)
 - `TRELLO_BOARD_ID` environment variable is now optional and serves as default board
-- Added `list_boards` method to retrieve all accessible Trello boards
-- Improved error handling with MCP-specific error types
-- Full backward compatibility maintained
-
-### 0.2.1
-
-- Added `attach_image_to_card` method to attach image URLs to Trello cards
-
-### 0.1.2
-=======
 - Added board and workspace management capabilities:
   - `list_boards` - List all boards the user has access to
   - `set_active_board` - Set the active board for future operations
@@ -32,14 +21,14 @@
   - `list_boards_in_workspace` - List all boards in a specific workspace
   - `get_active_board_info` - Get information about the currently active board
 - Added persistent configuration storage to remember active board/workspace
-- Improved error handling for all new operations
+- Improved error handling with MCP-specific error types
+- Full backward compatibility maintained
 
 ### 0.2.1
 
 - Added detailed JSDoc comments to rate limiter functions
 - Improved error handling for image attachment functionality
 - Updated documentation for attach_image_to_card tool
->>>>>>> 6319b2fd
 
 ### 0.2.0
 
@@ -112,41 +101,35 @@
 # Required: Your Trello API credentials
 TRELLO_API_KEY=your-api-key
 TRELLO_TOKEN=your-token
-<<<<<<< HEAD
-TRELLO_BOARD_ID=your-board-id  # Optional - serves as default board
-=======
-
-# Required: Initial board ID (can be changed later using set_active_board)
-TRELLO_BOARD_ID=your-board-id
+
+# Optional: Default board ID (can be changed later using set_active_board)
+TRELLO_BOARD_ID=your-board-id  
 
 # Optional: Initial workspace ID (can be changed later using set_active_workspace)
 TRELLO_WORKSPACE_ID=your-workspace-id
->>>>>>> 6319b2fd
 ```
 
 You can get these values from:
 - API Key: https://trello.com/app-key
 - Token: Generate using your API key
-<<<<<<< HEAD
-- Board ID (optional): Found in the board URL - if set, will be used as default for all operations
-
-**Note**: With version 0.3.0+, you can work with multiple boards by either:
-- Omitting `TRELLO_BOARD_ID` and providing `boardId` in each API call
-- Setting `TRELLO_BOARD_ID` as default and optionally overriding with `boardId` parameter
-=======
-- Board ID: Found in the board URL (e.g., https://trello.com/b/BOARD_ID/board-name)
+- Board ID (optional): Found in the board URL (e.g., https://trello.com/b/BOARD_ID/board-name)
 - Workspace ID: Found in workspace settings or using `list_workspaces` tool
 
 ### Board and Workspace Management
 
-Starting with version 0.3.0, the MCP server supports dynamic board and workspace selection:
-
-- The `TRELLO_BOARD_ID` in your `.env` file is used as the initial board ID when the server starts
-- You can change the active board at any time using the `set_active_board` tool
-- The selected board persists between server restarts (stored in `~/.trello-mcp/config.json`)
-- Similarly, you can set and persist an active workspace using `set_active_workspace`
-
-This allows you to work with multiple boards and workspaces without restarting the server or changing environment variables.
+Starting with version 0.3.0, the MCP server supports multiple ways to work with boards:
+
+1. **Multi-board support**: All methods now accept an optional `boardId` parameter
+   - Omit `TRELLO_BOARD_ID` and provide `boardId` in each API call
+   - Set `TRELLO_BOARD_ID` as default and optionally override with `boardId` parameter
+
+2. **Dynamic board selection**: Use workspace management tools
+   - The `TRELLO_BOARD_ID` in your `.env` file is used as the initial/default board ID
+   - You can change the active board at any time using the `set_active_board` tool
+   - The selected board persists between server restarts (stored in `~/.trello-mcp/config.json`)
+   - Similarly, you can set and persist an active workspace using `set_active_workspace`
+
+This allows you to work with multiple boards and workspaces without restarting the server.
 
 #### Example Workflow
 
@@ -193,7 +176,6 @@
   arguments: {}
 }
 ```
->>>>>>> 6319b2fd
 
 ## Available Tools
 
@@ -205,31 +187,35 @@
 {
   name: 'get_cards_by_list_id',
   arguments: {
-    listId: string  // ID of the Trello list
+    boardId?: string, // Optional: ID of the board (uses default if not provided)
+    listId: string    // ID of the Trello list
   }
 }
 ```
 
 ### get_lists
 
-Retrieve all lists from the currently active board.
+Retrieve all lists from a board.
 
 ```typescript
 {
   name: 'get_lists',
-  arguments: {}
+  arguments: {
+    boardId?: string  // Optional: ID of the board (uses default if not provided)
+  }
 }
 ```
 
 ### get_recent_activity
 
-Fetch recent activity on the currently active board.
+Fetch recent activity on a board.
 
 ```typescript
 {
   name: 'get_recent_activity',
   arguments: {
-    limit?: number  // Optional: Number of activities to fetch (default: 10)
+    boardId?: string, // Optional: ID of the board (uses default if not provided)
+    limit?: number    // Optional: Number of activities to fetch (default: 10)
   }
 }
 ```
@@ -242,6 +228,7 @@
 {
   name: 'add_card_to_list',
   arguments: {
+    boardId?: string,     // Optional: ID of the board (uses default if not provided)
     listId: string,       // ID of the list to add the card to
     name: string,         // Name of the card
     description?: string, // Optional: Description of the card
@@ -259,6 +246,7 @@
 {
   name: 'update_card_details',
   arguments: {
+    boardId?: string,     // Optional: ID of the board (uses default if not provided)
     cardId: string,       // ID of the card to update
     name?: string,        // Optional: New name for the card
     description?: string, // Optional: New description
@@ -276,20 +264,22 @@
 {
   name: 'archive_card',
   arguments: {
-    cardId: string  // ID of the card to archive
+    boardId?: string, // Optional: ID of the board (uses default if not provided)
+    cardId: string    // ID of the card to archive
   }
 }
 ```
 
 ### add_list_to_board
 
-Add a new list to the currently active board.
+Add a new list to a board.
 
 ```typescript
 {
   name: 'add_list_to_board',
   arguments: {
-    name: string  // Name of the new list
+    boardId?: string, // Optional: ID of the board (uses default if not provided)
+    name: string      // Name of the new list
   }
 }
 ```
@@ -302,7 +292,8 @@
 {
   name: 'archive_list',
   arguments: {
-    listId: string  // ID of the list to archive
+    boardId?: string, // Optional: ID of the board (uses default if not provided)
+    listId: string    // ID of the list to archive
   }
 }
 ```
@@ -333,30 +324,25 @@
 }
 ```
 
-<<<<<<< HEAD
+### attach_image_to_card
+
+Attach an image to a card directly from a URL.
+
+```typescript
+{
+  name: 'attach_image_to_card',
+  arguments: {
+    boardId?: string, // Optional: ID of the board (uses default if not provided)
+    cardId: string,   // ID of the card to attach the image to
+    imageUrl: string, // URL of the image to attach
+    name?: string     // Optional: Name for the attachment (defaults to "Image Attachment")
+  }
+}
+```
+
 ### list_boards
 
-Retrieve all Trello boards accessible by the user.
-=======
-### attach_image_to_card
-
-Attach an image to a card directly from a URL.
-
-```typescript
-{
-  name: 'attach_image_to_card',
-  arguments: {
-    cardId: string,  // ID of the card to attach the image to
-    imageUrl: string, // URL of the image to attach
-    name?: string    // Optional: Name for the attachment (defaults to "Image Attachment")
-  }
-}
-```
-
-### list_boards
-
 List all boards the user has access to.
->>>>>>> 6319b2fd
 
 ```typescript
 {
@@ -365,8 +351,6 @@
 }
 ```
 
-<<<<<<< HEAD
-=======
 ### set_active_board
 
 Set the active board for future operations.
@@ -427,8 +411,6 @@
   arguments: {}
 }
 ```
-
->>>>>>> 6319b2fd
 ## Rate Limiting
 
 The server implements a token bucket algorithm for rate limiting to comply with Trello's API limits:
